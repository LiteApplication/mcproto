[tool.poetry]
name = "mcproto"
version = "0.0.1a4.dev11+b8fa5cf" # Versioning handled by poetry-dynamic-versioning
description = "Library providing easy interactions with minecraft sevrers"
authors = ["ItsDrike <itsdrike@protonmail.com>"]
license = "LGPL-3.0-or-later"
readme = "README.md"
repository = "https://github.com/py-mine/mcproto"
classifiers = [
  "Development Status :: 2 - Pre-Alpha",
  "Intended Audience :: Developers",
  "License :: OSI Approved :: GNU Lesser General Public License v3 or later (LGPLv3+)",
  "Natural Language :: English",
  "Operating System :: OS Independent",
  "Programming Language :: Python",
  "Programming Language :: Python :: 3",
  "Programming Language :: Python :: 3.8",
  "Programming Language :: Python :: 3.9",
  "Programming Language :: Python :: 3.10",
  "Programming Language :: Python :: 3.11",
  "Topic :: Games/Entertainment",
  "Topic :: Software Development :: Libraries",
  "Topic :: Software Development :: Libraries :: Python Modules",
  "Topic :: System :: Networking",
  "Typing :: Typed",
]
packages = [{ include = "mcproto" }]

[tool.poetry.dependencies]
python = ">=3.8.1,<4"
asyncio-dgram = "^2.1.2"
typing-extensions = "^4.4.0"

[tool.poetry.group.dev.dependencies]
pre-commit = "^2.18.1"
taskipy = "^1.10.2"

[tool.poetry.group.test.dependencies]
pytest = "^7.1.2"
pytest-asyncio = "^0.18.3"
pytest-cov = "^3.0.0"

[tool.poetry.group.lint.dependencies]
flake8 = "^6.0.0"
flake8-annotations = "^2.9.0"
flake8-bandit = "^4.1.1"
flake8-bugbear = "^22.3.23"
flake8-builtins = "^2.1.0"
flake8-comprehensions = "^3.10.1"
flake8-dunder-all = {git = "https://github.com/python-formate/flake8-dunder-all.git"}
flake8-functions = "^0.0.7"
flake8-future-annotations = "^0.0.5"
flake8-noqa = "^1.3.0"
flake8-pep3101 = "^2.0.0"
flake8-pep585 = { version = "^0.1.5", python = ">=3.9" }
flake8-print = "^5.0.0"
flake8-printf-formatting = "^1.1.2"
flake8-pytest-style = "^1.6.0"
flake8-raise = "^0.0.5"
flake8-simplify = "^0.19.2"
flake8-tidy-imports = "^4.6.0"
pep8-naming = "^0.12.1"
black = "^22.3.0"
isort = "^5.10.1"
pyright = "^1.1.239"
<<<<<<< HEAD
codespell = {extras = ["tomli"], version = "^2.2.2"}
=======
slotscheck = "^0.16.1"
>>>>>>> 785b9260

[tool.poetry.group.release.dependencies]
towncrier = "^22.12.0"

[tool.poetry.group.release-ci]
optional = true

[tool.poetry.group.release-ci.dependencies]
poetry-dynamic-versioning = "^0.21.3"

[tool.black]
line-length = 119

[tool.isort]
profile = "black"
line_length = 119
atomic = true
order_by_type = false
case_sensitive = true
combine_as_imports = true

[tool.codespell]
skip = "./.venv/*,./htmlcov/*,./.git,./.mypy_cache/*,./.pytest_cache/*"
ignore-words-list = "ned"

[tool.pytest.ini_options]
minversion = "6.0"
asyncio_mode = "auto"
testpaths = ["tests"]
addopts = "--strict-markers --cov --no-cov-on-fail"

[tool.coverage.report]
precision = 2
fail_under = 20
show_missing = true
skip_covered = false
skip_empty = false
sort = "cover"
exclude_lines = [
    "\\#\\s*pragma: no cover\\s",
    "^\\s*if (typing\\.)?TYPE_CHECKING:\\s",
    "^\\s*@(abc\\.)?abstractmethod\\s",
    "^\\s*@(typing\\.)?overload\\s",
    "^\\s*def __repr__\\(",
    "^\\s*class .*\\bProtocol\\):\\s",
    "^\\s*raise NotImplementedError\\s",
    "^\\s*return NotImplemented\\s",
    "^\\s*\\.\\.\\.\\s",
]

[tool.coverage.run]
relative_files = true
parallel = true
branch = true
timid = false
source = ["mcproto"]

[tool.towncrier]
package = "mcproto"
package_dir = "mcproto"
directory = "changes"
template = "changes/.template.rst"
filename = "CHANGELOG.md"
issue_format = "[#{issue}](https://github.com/py-mine/mcproto/issues/{issue})"
orphan_prefix = "+"   # Use '+' instead of number for fragments not connected to any PR
underlines = [2, 3]  # We use this for heading levels (see template file)
type = [
    { name = "Breaking Changes",            directory = "breaking",      showcontent = true },
    { name = "Deprecation",                 directory = "deprecation",   showcontent = true },
    { name = "Features",                    directory = "feature",       showcontent = true },
    { name = "Bugfixes",                    directory = "bugfix",        showcontent = true },
    { name = "Documentation Improvements",  directory = "documentation", showcontent = true },
    { name = "Internal Changes",            directory = "internal",      showcontent = true },
]

[tool.slotscheck]
strict-imports = true
require-superclass = true
require-subclass = true
exclude-modules = '''
(
  ^test  # ignore any tests
  |^mcproto\.utils\.version # Dataclasses below python 3.10 don't support __slots__ due to default value fields being treated as classvars.
)
'''

[tool.taskipy.tasks]
precommit = "pre-commit install"
lint = "pre-commit run --all-files"
black = "black ."
isort = "isort ."
pyright = "pyright ."
flake8 = "flake8 ."
<<<<<<< HEAD
codespell = "codespell ."
=======
slotscheck = "slotscheck -m mcproto"
>>>>>>> 785b9260
test = "pytest -v --failed-first"
retest = "pytest -v --last-failed"
test-nocov = "pytest -v --no-cov --failed-first"
retest-nocov = "pytest -v --no-cov --last-failed"
changelog-preview = "towncrier build --draft --version next"

[tool.poetry-dynamic-versioning]
enable = true
bump = true
vcs = "git"
style = "pep440"

[build-system]
requires = ["poetry-core>=1.0.0", "poetry-dynamic-versioning"]
build-backend = "poetry.core.masonry.api"<|MERGE_RESOLUTION|>--- conflicted
+++ resolved
@@ -63,11 +63,8 @@
 black = "^22.3.0"
 isort = "^5.10.1"
 pyright = "^1.1.239"
-<<<<<<< HEAD
 codespell = {extras = ["tomli"], version = "^2.2.2"}
-=======
 slotscheck = "^0.16.1"
->>>>>>> 785b9260
 
 [tool.poetry.group.release.dependencies]
 towncrier = "^22.12.0"
@@ -161,11 +158,8 @@
 isort = "isort ."
 pyright = "pyright ."
 flake8 = "flake8 ."
-<<<<<<< HEAD
 codespell = "codespell ."
-=======
 slotscheck = "slotscheck -m mcproto"
->>>>>>> 785b9260
 test = "pytest -v --failed-first"
 retest = "pytest -v --last-failed"
 test-nocov = "pytest -v --no-cov --failed-first"
